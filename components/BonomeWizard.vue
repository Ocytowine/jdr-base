<template>
  <div class="p-4 max-w-6xl mx-auto">
<<<<<<< HEAD
    <div class="space-y-6">
      <!-- Sélections principales -->
      <section class="border rounded p-4 bg-white/80">
        <div class="space-y-6">
          <div
            v-for="group in primarySelectionGroups"
            :key="group.id"
            class="border border-slate-200/70 rounded-xl p-4 bg-white shadow-sm"
          >
            <div class="flex items-center justify-between mb-3">
              <div>
                <h3 class="text-lg font-semibold">{{ group.title }}</h3>
                <p class="text-sm text-gray-600">Choisir une option obligatoire.</p>
              </div>
              <span class="text-xs uppercase tracking-wide text-gray-500">1 sélection</span>
=======
    <h2 class="text-2xl font-semibold mb-4">Création de personnage — Wizard (light)</h2>

    <div
      class="mt-6 grid gap-6 lg:grid-cols-[minmax(0,1.15fr)_minmax(0,0.85fr)] xl:grid-cols-[minmax(0,1.3fr)_minmax(0,1fr)]"
    >
      <div class="space-y-6">
        <!-- Sélections -->
        <section class="border rounded p-4 bg-white/80">
          <div class="space-y-6">
            <div
              v-for="group in primarySelectionGroups"
              :key="group.id"

              class="border border-slate-200/70 rounded-xl p-4 bg-white shadow-sm"
            >
              <div class="flex items-center justify-between mb-3">
                <div>
                  <h3 class="text-lg font-semibold">{{ group.title }}</h3>
                  <p class="text-sm text-gray-600">Choisir une option obligatoire.</p>
                </div>
                <span class="text-xs uppercase tracking-wide text-gray-500">1 sélection</span>
              </div>

              <div v-if="group.options.length" class="-mx-1 px-1">
                <div
                  class="grid grid-flow-col auto-cols-[minmax(18rem,1fr)] lg:auto-cols-[18rem] gap-4 overflow-x-auto pb-2 snap-x snap-mandatory"
                >
                  <button
                    v-for="option in group.options"
                    :key="option.id"
                    type="button"

                    class="snap-center w-full rounded-xl border border-slate-200 bg-white p-3 text-left shadow-sm transition focus:outline-none focus-visible:ring-2 focus-visible:ring-blue-500"

                    :class="{
                      'ring-2 ring-blue-500 border-blue-500 shadow-md': group.selected === option.id
                    }"
                    :aria-pressed="group.selected === option.id"
                    @click="selectPrimaryOption(group.id, option.id)"
                  >
                    <div class="h-32 w-full overflow-hidden rounded-lg bg-slate-200">
                      <img
                        :src="option.image"
                        :alt="`Illustration ${option.label}`"
                        class="h-full w-full object-cover"
                        loading="lazy"
                      />
                    </div>
                    <div class="mt-3 space-y-3">
                      <div>
                        <div class="text-xs font-semibold uppercase tracking-wide text-gray-500">Nom</div>
                        <div class="text-base font-medium text-slate-900">{{ option.label }}</div>
                      </div>
                      <div>
                        <div class="text-xs font-semibold uppercase tracking-wide text-gray-500">Description</div>
                        <p class="text-sm leading-snug text-gray-600 min-h-[3.5rem]">{{ option.description }}</p>
                      </div>
                    </div>
                  </button>
                </div>
              </div>
              <div v-else class="text-sm text-gray-500">Aucune option disponible pour l'instant.</div>

              <div class="mt-3 text-sm text-gray-600">
                Option sélectionnée :
                <span class="font-medium">{{ getPrimarySelectedLabel(group) }}</span>
              </div>
            </div>

            <div class="grid gap-3 md:grid-cols-2">
              <div>
                <label class="block text-sm font-medium mb-1">Niveau</label>
                <input type="number" v-model.number="niveau" min="1" max="20" class="w-full border rounded p-2" />
              </div>
              <div>
                <label class="block text-sm font-medium mb-1">Nom du personnage</label>
                <input type="text" v-model="characterName" placeholder="Nom personnalisé" class="w-full border rounded p-2" />
              </div>
            </div>
          </div>

          <hr class="my-3" />

          <!-- Base stats quick edit -->
          <div class="grid grid-cols-3 md:grid-cols-6 gap-2">
            <div v-for="(v,k) in baseStats" :key="k">
              <label class="block text-xs text-gray-600">{{ k }}</label>
              <input type="number" v-model.number="baseStats[k]" class="w-full border rounded p-1" />
            </div>
          </div>

          <div class="mt-4 flex flex-wrap gap-2">
            <button @click="sendPreview" :disabled="loading" class="px-3 py-2 rounded bg-blue-600 text-white">
              {{ loading ? 'Prévisualisation...' : 'Prévisualiser' }}
            </button>
            <button @click="resetChosenOptions" class="px-3 py-2 rounded border">Réinitialiser choix</button>
          </div>
        </section>

        <!-- Pending choices -->
        <section v-if="preview && preview.pendingChoices && preview.pendingChoices.length" class="p-4 border rounded bg-white/80">
      <h3 class="font-semibold mb-2">Choix à faire</h3>
      <div
        v-for="(choice, idx) in preview.pendingChoices"
        :key="getChoiceKey(choice, idx) ?? idx"
        class="mb-3 p-3 border rounded"
      >
        <div class="flex items-center justify-between mb-1">
          <div>
            <div class="font-medium">{{ getChoiceTitle(choice) }}</div>
            <div class="text-sm text-gray-600">
              Choisir {{ getChoiceRequirement(choice) }} / catégorie: {{ getChoiceCategoryLabel(choice) }}
>>>>>>> 5d0ad182
            </div>

            <div v-if="group.options.length" class="-mx-1 px-1">
              <div
                class="grid grid-flow-col auto-cols-[minmax(18rem,1fr)] lg:auto-cols-[18rem] gap-4 overflow-x-auto pb-2 snap-x snap-mandatory"
              >
                <button
                  v-for="option in group.options"
                  :key="option.id"
                  type="button"
                  class="snap-center w-full rounded-xl border border-slate-200 bg-white p-3 text-left shadow-sm transition focus:outline-none focus-visible:ring-2 focus-visible:ring-blue-500"
                  :class="{
                    'ring-2 ring-blue-500 border-blue-500 shadow-md': group.selected === option.id
                  }"
                  :aria-pressed="group.selected === option.id"
                  @click="selectPrimaryOption(group.id, option.id)"
                >
                  <div class="h-32 w-full overflow-hidden rounded-lg bg-slate-200">
                    <img
                      :src="option.image"
                      :alt="`Illustration ${option.label}`"
                      class="h-full w-full object-cover"
                      loading="lazy"
                    />
                  </div>
                  <div class="mt-3 space-y-3">
                    <div>
                      <div class="text-xs font-semibold uppercase tracking-wide text-gray-500">Nom</div>
<<<<<<< HEAD
                      <div class="text-base font-medium text-slate-900">{{ option.label }}</div>
                    </div>
                    <div>
                      <div class="text-xs font-semibold uppercase tracking-wide text-gray-500">Description</div>
                      <p class="text-sm leading-snug text-gray-600 min-h-[3.5rem]">{{ option.description }}</p>
=======
                      <div class="text-base font-medium text-slate-900">{{ opt.label }}</div>
                    </div>
                    <div>
                      <div class="text-xs font-semibold uppercase tracking-wide text-gray-500">Description</div>
                      <p class="text-sm leading-snug text-gray-600 min-h-[3.5rem]">
                        {{ getChoiceOptionDescription(opt) }}
                      </p>
>>>>>>> 5d0ad182
                    </div>
                  </div>
                </button>
              </div>
            </div>
            <div v-else class="text-sm text-gray-500">Aucune option disponible pour l'instant.</div>

            <div class="mt-3 text-sm text-gray-600">
              Option sélectionnée :
              <span class="font-medium">{{ getPrimarySelectedLabel(group) }}</span>
            </div>
          </div>

          <div class="grid gap-3 md:grid-cols-2">
            <div>
              <label class="block text-sm font-medium mb-1">Niveau</label>
              <input type="number" v-model.number="niveau" min="1" max="20" class="w-full border rounded p-2" />
            </div>
            <div>
              <label class="block text-sm font-medium mb-1">Nom du personnage</label>
              <input type="text" v-model="characterName" placeholder="Nom personnalisé" class="w-full border rounded p-2" />
            </div>
          </div>
        </div>

        <hr class="my-3" />

        <div class="grid grid-cols-3 md:grid-cols-6 gap-2">
          <div v-for="(v, k) in baseStats" :key="k">
            <label class="block text-xs text-gray-600">{{ k }}</label>
            <input type="number" v-model.number="baseStats[k]" class="w-full border rounded p-1" />
          </div>
        </div>

        <div class="mt-4 flex flex-wrap gap-2">
          <button @click="creation.sendPreview" :disabled="loading" class="px-3 py-2 rounded bg-blue-600 text-white">
            {{ loading ? 'Prévisualisation...' : 'Prévisualiser' }}
          </button>
          <button @click="creation.resetChosenOptions" class="px-3 py-2 rounded border">Réinitialiser choix</button>
        </div>
      </section>

<<<<<<< HEAD
      <!-- Choix pendants -->
      <section v-if="preview && preview.pendingChoices && preview.pendingChoices.length" class="p-4 border rounded bg-white/80">
        <h3 class="font-semibold mb-2">Choix à faire</h3>
        <div
          v-for="(choice, idx) in preview.pendingChoices"
          :key="getChoiceKey(choice, idx) ?? idx"
          class="mb-3 p-3 border rounded"
        >
          <div class="flex items-center justify-between mb-1">
            <div>
              <div class="font-medium">{{ getChoiceTitle(choice) }}</div>
              <div class="text-sm text-gray-600">
                Choisir {{ getChoiceRequirement(choice) }} / catégorie: {{ getChoiceCategoryLabel(choice) }}
              </div>
            </div>
            <div class="text-sm text-gray-500">source: {{ getChoiceSourceLabel(choice) }}</div>
          </div>

          <div class="mt-2">
            <template v-if="getChoiceOptions(choice).length">
              <label class="block text-xs text-gray-600 mb-2 uppercase tracking-wide">Options</label>

              <div class="-mx-1 px-1">
                <div
                  class="grid grid-flow-col auto-cols-[minmax(18rem,1fr)] lg:auto-cols-[18rem] gap-4 overflow-x-auto pb-2 snap-x snap-mandatory"
                >
                  <button
                    v-for="(opt, optIdx) in getChoiceOptions(choice)"
                    :key="typeof opt.value === 'object' ? optIdx : (opt.value ?? optIdx)"
                    type="button"
                    class="snap-center w-full rounded-xl border border-slate-200 bg-white p-3 text-left shadow-sm transition focus:outline-none focus-visible:ring-2 focus-visible:ring-blue-500"
                    :class="{
                      'ring-2 ring-blue-500 border-blue-500 shadow-md': isChoiceOptionSelected(choice, opt),
                      'opacity-60 cursor-not-allowed': isChoiceOptionDisabled(choice, opt)
                    }"
                    :disabled="isChoiceOptionDisabled(choice, opt)"
                    @click="handleChoiceOptionClick(choice, opt)"
                  >
                    <div class="h-32 w-full overflow-hidden rounded-lg bg-slate-200">
                      <img
                        :src="getChoiceOptionImage(opt)"
                        :alt="`Illustration ${opt.label}`"
                        class="h-full w-full object-cover"
                        loading="lazy"
                      />
                    </div>
                    <div class="mt-3 space-y-3">
                      <div>
                        <div class="text-xs font-semibold uppercase tracking-wide text-gray-500">Nom</div>
                        <div class="text-base font-medium text-slate-900">{{ opt.label }}</div>
                      </div>
                      <div>
                        <div class="text-xs font-semibold uppercase tracking-wide text-gray-500">Description</div>
                        <p class="text-sm leading-snug text-gray-600 min-h-[3.5rem]">
                          {{ getChoiceOptionDescription(opt) }}
                        </p>
                      </div>
                    </div>
                  </button>
                </div>
              </div>

              <div class="mt-2 text-xs text-gray-500">
                Sélection :
                {{ getLocalChoiceCount(choice) }} / {{ getChoiceRequirement(choice) }}
                <span v-if="getChoiceRequirement(choice) > 1">(sélection multiple autorisée)</span>
              </div>

              <div class="mt-2 flex items-center gap-2">
                <button @click="creation.applyChoice(choice)" class="px-3 py-1 rounded bg-green-600 text-white">Appliquer</button>
                <button
                  @click="creation.resetChoice(choice)"
                  class="px-3 py-1 rounded border"
                  :disabled="!hasLocalChoiceValue(choice)"
                >
                  Réinitialiser
                </button>
              </div>
            </template>

            <template v-else>
              <div class="text-sm italic text-gray-600">Aucune option lisible pour ce choix (vérifier la donnée).</div>
            </template>
          </div>
        </div>
      </section>

      <!-- Choix appliqués -->
      <section v-if="appliedChoices.length" class="p-4 border rounded bg-white/80">
        <h3 class="font-semibold mb-2">Choix appliqués</h3>
        <ul class="space-y-2">
          <li
            v-for="choice in appliedChoices"
            :key="choice.id"
            class="flex items-start justify-between gap-4 border rounded p-3 bg-white"
          >
            <div>
              <div class="font-medium">{{ choice.label }}</div>
              <div class="text-sm text-gray-600">{{ choice.displayValue }}</div>
            </div>
            <button @click="creation.resetChoiceById(choice.id)" class="px-3 py-1 rounded border">Réinitialiser</button>
          </li>
        </ul>
      </section>

      <!-- Debug -->
      <section class="p-4 border rounded bg-white/80">
        <button @click="showRaw = !showRaw" class="px-3 py-1 rounded border">
          {{ showRaw ? 'Cacher Raw response (debug)' : 'Voir Raw response (debug)' }}
        </button>
        <div v-if="showRaw" class="mt-3">
          <pre class="whitespace-pre-wrap bg-slate-100 p-3 rounded text-sm overflow-auto" style="max-height:400px">{{ rawText }}</pre>
        </div>
      </section>
=======
        <!-- Applied choices overview -->
        <section v-if="appliedChoices.length" class="p-4 border rounded bg-white/80">
          <h3 class="font-semibold mb-2">Choix appliqués</h3>
          <ul class="space-y-2">
            <li
              v-for="choice in appliedChoices"
              :key="choice.id"
              class="flex items-start justify-between gap-4 border rounded p-3 bg-white"
            >
              <div>
                <div class="font-medium">{{ choice.label }}</div>
                <div class="text-sm text-gray-600">{{ choice.displayValue }}</div>
              </div>
              <button @click="resetChoiceById(choice.id)" class="px-3 py-1 rounded border">Réinitialiser</button>
            </li>
          </ul>
        </section>

        <!-- Raw response debug -->
        <section class="p-4 border rounded bg-white/80">
          <button @click="showRaw = !showRaw" class="px-3 py-1 rounded border">
            {{ showRaw ? 'Cacher Raw response (debug)' : 'Voir Raw response (debug)' }}
          </button>
          <div v-if="showRaw" class="mt-3">
            <pre class="whitespace-pre-wrap bg-slate-100 p-3 rounded text-sm overflow-auto" style="max-height:400px">{{ rawText }}</pre>
          </div>
        </section>
      </div>

      <div class="space-y-6">
        <!-- Preview area -->
        <section v-if="preview" class="p-4 border rounded bg-white/80 space-y-4">
          <div class="flex items-start justify-between">
            <h3 class="text-lg font-semibold">Prévisualisation</h3>
            <div class="text-sm text-gray-600">appliqués : {{ preview.appliedFeatures?.length ?? 0 }}</div>
          </div>

          <div class="rounded-xl border border-slate-200 bg-white p-4 shadow-sm">
            <div class="flex flex-col gap-4 sm:flex-row">
              <div class="sm:w-40">
                <div class="aspect-[4/5] w-full overflow-hidden rounded-lg bg-slate-200">
                  <img
                    :src="previewPortrait"
                    :alt="`Portrait ${displayCharacterName}`"
                    class="h-full w-full object-cover"
                  />
                </div>
              </div>
              <div class="flex-1 space-y-4">
                <div>
                  <div class="text-xs uppercase tracking-wide text-gray-500">Nom du personnage</div>
                  <div class="text-xl font-semibold text-slate-900">{{ displayCharacterName }}</div>
                </div>
                <div class="grid gap-3 sm:grid-cols-2">
                  <article
                    v-for="summary in identitySummary"
                    :key="summary.id"
                    class="rounded-lg border border-slate-200 bg-white p-3 shadow-sm"
                  >
                    <div class="mb-2 h-20 overflow-hidden rounded-md bg-slate-200">
                      <img
                        :src="summary.image"
                        :alt="`Illustration ${summary.name}`"
                        class="h-full w-full object-cover"
                        loading="lazy"
                      />
                    </div>
                    <div class="space-y-2">
                      <div>
                        <div class="text-xs uppercase tracking-wide text-gray-500">{{ summary.title }}</div>
                        <div class="text-sm font-medium text-slate-900">{{ summary.name }}</div>
                      </div>
                      <p class="text-xs leading-snug text-gray-600 min-h-[3rem]">{{ summary.description }}</p>
                    </div>
                  </article>
                </div>
              </div>
            </div>
          </div>

          <div class="grid grid-cols-1 gap-4 lg:grid-cols-2">
            <!-- Left: stats & proficiencies -->
            <div class="rounded-xl border border-slate-200 bg-white p-4 shadow-sm">
              <h4 class="font-medium mb-2">Caractéristiques</h4>
              <table class="w-full text-sm">
                <tr v-for="(val, key) in displayStats" :key="key">
                  <td class="pr-3 font-medium">{{ key }}</td>
                  <td>{{ val }}</td>
                </tr>
              </table>

              <hr class="my-2" />
              <h4 class="font-medium">Compétences / Proficiencies</h4>
              <ul class="list-disc ml-5 text-sm">
                <li v-for="p in preview.previewCharacter?.proficiencies ?? []" :key="p">{{ p }}</li>
                <li v-if="!(preview.previewCharacter?.proficiencies ?? []).length" class="text-gray-500">Aucune</li>
              </ul>

              <hr class="my-2" />
              <h4 class="font-medium">Senses</h4>
              <ul class="list-disc ml-5 text-sm">
                <li v-for="s in preview.previewCharacter?.senses ?? []" :key="JSON.stringify(s)">{{ s.sense_type ? (s.sense_type + ' ' + (s.range??'') + (s.units?(' '+s.units):'')) : JSON.stringify(s) }}</li>
                <li v-if="!(preview.previewCharacter?.senses ?? []).length" class="text-gray-500">Aucune</li>
              </ul>
            </div>

            <!-- Right: spells / equipment / features -->
            <div class="rounded-xl border border-slate-200 bg-white p-4 shadow-sm">
              <h4 class="font-medium mb-2">Magie</h4>
              <div v-if="preview.previewCharacter?.spellcasting">
                <div class="text-sm">Ability: {{ preview.previewCharacter.spellcasting.ability ?? preview.previewCharacter.spellcasting?.meta?.ability ?? '—' }}</div>
                <div class="text-sm">Spell save DC: {{ preview.previewCharacter.spellcasting?.meta?.spell_save_dc ?? preview.previewCharacter.spellcasting?.meta?.spell_save_dc ?? '—' }}</div>
                <div class="text-sm">Spell attack mod: {{ preview.previewCharacter.spellcasting?.meta?.spell_attack_mod ?? '—' }}</div>
                <div class="mt-2">
                  <div class="font-medium">Slots</div>
                  <div v-if="preview.previewCharacter.spellcasting.slots && Object.keys(preview.previewCharacter.spellcasting.slots).length">
                    <div v-for="(num, lvl) in preview.previewCharacter.spellcasting.slots" :key="lvl" class="text-sm">{{ lvl }} : {{ num }}</div>
                  </div>
                  <div v-else class="text-sm text-gray-500">Aucun</div>
                </div>

                <div class="mt-2">
                  <div class="font-medium">Sorts connus</div>
                  <ul class="list-disc ml-5 text-sm">
                    <li v-for="s in preview.previewCharacter.spellcasting.known ?? []" :key="s">{{ s }}</li>
                    <li v-if="!(preview.previewCharacter.spellcasting.known ?? []).length" class="text-gray-500">Aucun</li>
                  </ul>
                </div>
              </div>
              <div v-else class="text-sm text-gray-500">Aucune capacité de lanceur de sorts détectée</div>

              <hr class="my-2" />
              <h4 class="font-medium">Équipement</h4>
              <ul class="list-disc ml-5 text-sm">
                <li v-for="e in preview.previewCharacter?.equipment ?? []" :key="JSON.stringify(e)">{{ e }}</li>
                <li v-if="!(preview.previewCharacter?.equipment ?? []).length" class="text-gray-500">Aucun</li>
              </ul>

              <hr class="my-2" />
              <h4 class="font-medium">Features appliqués</h4>
              <ul class="list-disc ml-5 text-sm">
                <li v-for="f in preview.appliedFeatures ?? []" :key="f">{{ f }}</li>
                <li v-if="!(preview.appliedFeatures ?? []).length" class="text-gray-500">Aucun</li>
              </ul>
            </div>
          </div>

          <!-- Errors / unhandled effects -->
          <div v-if="preview.errors && preview.errors.length" class="p-3 border rounded bg-red-50 text-sm text-red-700">
            <div class="font-medium">Erreurs détectées</div>
            <ul class="list-disc ml-5">
              <li v-for="(e, i) in preview.errors" :key="i">{{ e.type }} — {{ e.message }}</li>
            </ul>
          </div>
        </section>
        <section v-else class="p-4 border rounded bg-white/60 text-sm text-gray-600">
          Lancez une prévisualisation pour voir un aperçu détaillé du personnage.
        </section>
      </div>
>>>>>>> 5d0ad182
    </div>
  </div>
</template>

<script setup lang="ts">
<<<<<<< HEAD
import { onMounted } from 'vue';
import { storeToRefs } from 'pinia';
import { useBonomeCreationStore } from '@/stores/bonomeCreation';
=======
import { computed, reactive, ref } from 'vue';

type CatalogEntry = {
  id: string;
  name: string;
  description?: string | null;
  image?: string | null;
};

type PrimaryCardOption = {
  id: string;
  label: string;
  description: string;
  image: string;
};

type PrimarySelectionGroup = {
  id: 'class' | 'race' | 'background';
  title: string;
  options: PrimaryCardOption[];
  selected: string;
};

type ChoiceOption = {
  value: any;
  label: string;
  description?: string | null;
  image?: string | null;
};

type IdentitySummaryEntry = {
  id: PrimarySelectionGroup['id'];
  title: string;
  name: string;
  description: string;
  image: string;
};

const classes = ref<CatalogEntry[]>([]);
const races = ref<CatalogEntry[]>([]);
const backgrounds = ref<CatalogEntry[]>([]);

const selectedClass = ref<string>('');
const selectedRace = ref<string>('');
const selectedBackground = ref<string>('');
const niveau = ref<number>(1);
const loading = ref(false);
const characterName = ref<string>('');

const TEXT_FIELDS = ['description', 'desc', 'summary', 'flavor', 'flavor_text', 'text'];
const IMAGE_FIELDS = ['image', 'img', 'icon', 'art', 'avatar', 'illustration', 'picture', 'thumbnail'];
const DEFAULT_CARD_DESCRIPTION = 'Aucune description disponible.';

const pickFirstString = (values: Array<unknown>): string | null => {
  for (const value of values) {
    if (typeof value === 'string') {
      const trimmed = value.trim();
      if (trimmed.length) {
        return trimmed;
      }
    }
  }
  return null;
};

const normalizeId = (value: unknown): string | null => {
  if (value === null || value === undefined) {
    return null;
  }
  const stringValue = String(value).trim();
  if (!stringValue.length) {
    return null;
  }
  const withoutJson = stringValue.replace(/\.json$/i, '');
  const segments = withoutJson.split('/');
  const candidate = segments[segments.length - 1]?.trim();
  return candidate && candidate.length ? candidate : null;
};
>>>>>>> 5d0ad182

const creation = useBonomeCreationStore();

const { primarySelectionGroups, preview, showRaw, rawText, appliedChoices, niveau, loading, characterName } =
  storeToRefs(creation);

const baseStats = creation.baseStats;

<<<<<<< HEAD
onMounted(() => {
  creation.initialize();
});

const selectPrimaryOption = creation.selectPrimaryOption;
const getPrimarySelectedLabel = creation.getPrimarySelectedLabel;
const getChoiceKey = creation.getChoiceKey;
const getChoiceTitle = creation.getChoiceTitle;
const getChoiceRequirement = creation.getChoiceRequirement;
const getChoiceCategoryLabel = creation.getChoiceCategoryLabel;
const getChoiceSourceLabel = creation.getChoiceSourceLabel;
const getChoiceOptions = creation.getChoiceOptions;
const getChoiceOptionImage = creation.getChoiceOptionImage;
const getChoiceOptionDescription = creation.getChoiceOptionDescription;
const getLocalChoiceCount = creation.getLocalChoiceCount;
const isChoiceOptionSelected = creation.isChoiceOptionSelected;
const handleChoiceOptionClick = creation.handleChoiceOptionClick;
const isChoiceOptionDisabled = creation.isChoiceOptionDisabled;
const hasLocalChoiceValue = creation.hasLocalChoiceValue;
=======
const ensureCardImage = (image: string | null | undefined, label: string): string => {
  if (typeof image === 'string') {
    const trimmed = image.trim();
    if (trimmed.length) {
      return trimmed;
    }
  }
  return createCardPlaceholder(label);
};

const ensureDescription = (description: string | null | undefined, fallbackLabel: string, categoryLabel: string): string => {
  if (typeof description === 'string') {
    const trimmed = description.trim();
    if (trimmed.length) {
      return trimmed;
    }
  }
  return `Sélectionnez ce ${categoryLabel.toLowerCase()} pour ${fallbackLabel}.`;
};

const normalizeCatalogEntries = (payload: unknown): CatalogEntry[] => {
  if (!Array.isArray(payload)) {
    return [];
  }

  const entries = new Map<string, CatalogEntry>();

  payload.forEach((item, idx) => {
    if (item && typeof item === 'object') {
      const record = item as Record<string, any>;
      const id =
        normalizeId(record.id) ??
        normalizeId(record.slug) ??
        normalizeId(record.uid) ??
        normalizeId(record.key) ??
        normalizeId(record.value) ??
        normalizeId(record.name) ??
        `entry_${idx}`;
      if (!id) {
        return;
      }

      const name = pickFirstString([record.label, record.name, record.title, record.text]) ?? humanizeLabel(id);
      const description = pickFirstString(TEXT_FIELDS.map((key) => record[key]));
      const image = pickFirstString(IMAGE_FIELDS.map((key) => record[key]));

      entries.set(id, {
        id,
        name,
        description: description ?? null,
        image: image ?? null
      });
      return;
    }

    const id = normalizeId(item);
    if (!id) {
      return;
    }
    if (!entries.has(id)) {
      entries.set(id, {
        id,
        name: humanizeLabel(id),
        description: null,
        image: null
      });
    }
  });

  return Array.from(entries.values());
};

const fallbackCatalogEntries = (ids: string[]): CatalogEntry[] =>
  ids.map((id) => ({
    id,
    name: humanizeLabel(id),
    description: null,
    image: null
  }));

const buildPrimaryOptions = (entries: CatalogEntry[], categoryLabel: string): PrimaryCardOption[] =>
  entries.map((entry) => {
    const label = entry.name?.trim().length ? entry.name.trim() : humanizeLabel(entry.id);
    return {
      id: entry.id,
      label,
      description: ensureDescription(entry.description ?? null, label, categoryLabel),
      image: ensureCardImage(entry.image ?? null, label)
    };
  });

const primarySelectionGroups = computed<PrimarySelectionGroup[]>(() => [
  {
    id: 'class',
    title: 'Classe',
    options: buildPrimaryOptions(classes.value, 'Classe'),
    selected: selectedClass.value
  },
  {
    id: 'race',
    title: 'Race',
    options: buildPrimaryOptions(races.value, 'Race'),
    selected: selectedRace.value
  },
  {
    id: 'background',
    title: 'Historique',
    options: buildPrimaryOptions(backgrounds.value, 'Historique'),
    selected: selectedBackground.value
  }
]);

const identitySummary = computed<IdentitySummaryEntry[]>(() =>
  primarySelectionGroups.value.map((group) => {
    const selected = group.options.find((option) => option.id === group.selected) ?? null;
    const placeholderLabel = selected?.label ?? group.title;
    return {
      id: group.id,
      title: group.title,
      name: selected?.label ?? '—',
      description: ensureDescription(selected?.description ?? null, placeholderLabel, group.title),
      image: ensureCardImage(selected?.image ?? null, placeholderLabel)
    };
  })
);

const displayCharacterName = computed(() => {
  const trimmed = characterName.value.trim();
  if (trimmed.length) {
    return trimmed;
  }
  const classEntry = identitySummary.value.find((entry) => entry.id === 'class');
  if (classEntry && classEntry.name !== '—') {
    return `${classEntry.name} sans nom`;
  }
  return 'Aventurier sans nom';
});

const previewPortrait = computed(() => createCardPlaceholder(displayCharacterName.value));

const selectPrimaryOption = (
  groupId: PrimarySelectionGroup['id'],
  optionId: string | null | undefined
) => {
  if (!optionId) {
    return;
  }

  const value = String(optionId);
  if (!value.length) {
    return;
  }

  if (groupId === 'class') {
    selectedClass.value = value;
    return;
  }
  if (groupId === 'race') {
    selectedRace.value = value;
    return;
  }
  if (groupId === 'background') {
    selectedBackground.value = value;
  }
};

const getPrimarySelectedLabel = (group: PrimarySelectionGroup): string => {
  const found = group.options.find((option) => option.id === group.selected);
  return found?.label ?? '—';

};

const baseStats = reactive({
  strength: 8,
  dexterity: 14,
  constitution: 12,
  intelligence: 16,
  wisdom: 10,
  charisma: 11
});

// preview response container
const preview = ref<any | null>(null);
const rawText = ref<string>('');
const showRaw = ref(false);

// chosenOptions: map ui_id -> value (string or array)
const chosenOptions = reactive<Record<string, any>>({});
// localChosen used for UI selection before applying
const localChosen = reactive<Record<string, any>>({});
// cache options & metadata for displaying applied choices later
const choiceOptionCache = reactive<Record<string, ChoiceOption[]>>({});
const choiceMetadata = reactive<Record<string, { label: string }>>({});

const extractChoiceFrom = (choice: any): any[] => {
  if (Array.isArray(choice?.from) && choice.from.length) {
    return choice.from;
  }
  if (Array.isArray(choice?.payload?.from) && choice.payload.from.length) {
    return choice.payload.from;
  }
  if (choice?.from && typeof choice.from === 'object') {
    return Object.keys(choice.from);
  }
  if (choice?.payload?.from && typeof choice.payload.from === 'object') {
    return Object.keys(choice.payload.from);
  }
  return [];
};

const extractChoiceLabels = (choice: any): Record<string, string> => {
  const out: Record<string, string> = {};
  const source = choice?.from_labels ?? choice?.payload?.from_labels ?? null;
  if (!source) return out;

  if (Array.isArray(source)) {
    source.forEach((entry: any, idx: number) => {
      if (entry && typeof entry === 'object') {
        const id = entry.id ?? entry.value ?? entry.key ?? entry.uid ?? null;
        const label = entry.label ?? entry.name ?? entry.title ?? entry.text ?? entry.value ?? entry.id ?? null;
        if (id !== null && id !== undefined) {
          out[String(id)] = String(label ?? id);
        } else if (entry.label) {
          out[String(idx)] = String(entry.label);
        }
      } else if (entry !== null && entry !== undefined) {
        out[String(idx)] = String(entry);
      }
    });
  } else if (typeof source === 'object') {
    for (const [key, value] of Object.entries(source)) {
      if (value !== null && value !== undefined) {
        out[String(key)] = String(value as any);
      }
    }
  }

  return out;
};

const extractDescriptionFromValue = (value: any, fallbackLabel: string): string | null => {
  if (!value || typeof value !== 'object') {
    return null;
  }

  const record = value as Record<string, any>;
  const description = pickFirstString(TEXT_FIELDS.map((key) => record[key]));
  if (description) {
    return description;
  }

  if (Array.isArray(record.entries)) {
    const text = record.entries.find((entry: any) => typeof entry === 'string' && entry.trim().length);
    if (typeof text === 'string') {
      return text.trim();
    }
  }

  if (typeof record.name === 'string') {
    const trimmed = record.name.trim();

    if (trimmed.length && trimmed.toLowerCase() !== fallbackLabel.toLowerCase()) {
      return trimmed;
    }
  }
  return null;
};

const extractImageFromValue = (value: any): string | null => {
  if (!value || typeof value !== 'object') {
    return null;
  }
  const record = value as Record<string, any>;
  return pickFirstString(IMAGE_FIELDS.map((key) => record[key]));
};

const getChoiceOptions = (choice: any): ChoiceOption[] => {
  const from = extractChoiceFrom(choice);
  if (!from.length) return [];

  const labels = extractChoiceLabels(choice);

  return from.map((value: any, idx: number) => {
    const key = typeof value === 'string' || typeof value === 'number' ? String(value) : String(idx);
    let label = labels[key] ?? labels[String(idx)] ?? null;
    if (!label && value && typeof value === 'object') {
      label = value.label ?? value.name ?? value.title ?? null;
    }
    if (!label) {
      label = typeof value === 'string' || typeof value === 'number' ? String(value) : JSON.stringify(value);
    }
    const description = extractDescriptionFromValue(value, label);
    const image = extractImageFromValue(value);
    return {
      value,
      label,
      description: extractDescriptionFromValue(value, label),
      image: extractImageFromValue(value)
    };
  });
};

const getChoiceRequirement = (choice: any): number => {
  const raw = Number(
    choice?.choose ??
      choice?.payload?.choose ??
      choice?.raw?.choose ??
      choice?.raw?.payload?.choose ??
      1
  );
  if (!Number.isFinite(raw) || raw <= 0) {
    return 1;
  }
  return Math.max(1, Math.floor(raw));
};

const getChoiceTitle = (choice: any): string =>
  pickFirstString([
    choice?.raw?.payload?.source_label,
    choice?.raw?.payload?.label,
    choice?.raw?.payload?.title,
    choice?.label,
    choice?.title,
    choice?.name,
    choice?.type,
    choice?.featureId,
    choice?.ui_id
  ]) ?? 'Choix';

const getChoiceCategoryLabel = (choice: any): string =>
  pickFirstString([
    choice?.type,
    choice?.raw?.type,
    choice?.raw?.payload?.type,
    choice?.category
  ]) ?? '—';

const getChoiceSourceLabel = (choice: any): string =>
  pickFirstString([
    choice?.raw?.source,
    choice?.raw?.payload?.source,
    choice?.source,
    choice?.featureId
  ]) ?? 'inconnue';

const getChoiceOptionDescription = (option: ChoiceOption): string => {
  if (typeof option.description === 'string') {
    const trimmed = option.description.trim();
    if (trimmed.length) {
      return trimmed;
    }
  }

  if (typeof option.value === 'string') {
    const trimmed = option.value.trim();
    if (trimmed.length) {
      return trimmed;
    }
  }

  if (typeof option.value === 'number' || typeof option.value === 'boolean') {
    return String(option.value);
  }

  return option.label ? `Option disponible : ${option.label}` : DEFAULT_CARD_DESCRIPTION;
};

const getChoiceOptionImage = (option: ChoiceOption): string => ensureCardImage(option.image ?? null, option.label);

const getChoiceKey = (choice: any, fallback?: string | number | null): string | null => {
  const candidates = [choice?.ui_id, choice?.featureId, choice?.id, fallback];
  for (const candidate of candidates) {
    if (candidate !== undefined && candidate !== null && candidate !== '') {
      return String(candidate);
    }
  }
  const rawKey = choice?.ui_id ?? choice?.featureId ?? choice?.id ?? fallback;
  if (rawKey === undefined || rawKey === null) return null;
  return String(rawKey);
};

const registerChoiceMetadata = (choice: any, key: string | null) => {
  if (!key) return;
  const label =
    choice?.raw?.payload?.source_label ??
    choice?.raw?.payload?.label ??
    choice?.raw?.payload?.title ??
    choice?.raw?.payload?.name ??
    choice?.type ??
    choice?.featureId ??
    choice?.ui_id ??
    key;
  choiceMetadata[key] = { label: String(label) };
};

const cacheChoiceOptions = (key: string | null, options: ChoiceOption[]) => {
  if (!key) return;
  choiceOptionCache[key] = options;
};

const isSameChoiceValue = (a: any, b: any): boolean => {
  if (a === b) return true;
  if (typeof a === 'object' && typeof b === 'object') {
    try {
      return JSON.stringify(a) === JSON.stringify(b);
    } catch (e) {
      return false;
    }
  }
  return false;
};

const getLocalChoiceCount = (choice: any): number => {
  const key = getChoiceKey(choice);
  if (!key) return 0;
  const current = localChosen[key];
  if (Array.isArray(current)) {
    return current.length;
  }
  return current === null || current === undefined || current === '' ? 0 : 1;
};

const isChoiceOptionSelected = (choice: any, option: ChoiceOption): boolean => {
  const key = getChoiceKey(choice);
  if (!key) return false;
  const current = localChosen[key];
  if (Array.isArray(current)) {
    return current.some((entry) => isSameChoiceValue(entry, option.value));
  }
  return isSameChoiceValue(current, option.value);
};

const handleChoiceOptionClick = (choice: any, option: ChoiceOption) => {
  const key = getChoiceKey(choice);
  if (!key) return;

  const requirement = getChoiceRequirement(choice);
  if (requirement > 1) {
    const current = Array.isArray(localChosen[key]) ? (localChosen[key] as any[]) : [];
    const index = current.findIndex((entry) => isSameChoiceValue(entry, option.value));
    if (index >= 0) {
      localChosen[key] = [...current.slice(0, index), ...current.slice(index + 1)];
      return;
    }
    if (current.length >= requirement) {
      return;
    }
    localChosen[key] = [...current, option.value];
    return;
  }

  if (isSameChoiceValue(localChosen[key], option.value)) {
    localChosen[key] = null;
  } else {
    localChosen[key] = option.value;
  }
};

const isChoiceOptionDisabled = (choice: any, option: ChoiceOption): boolean => {
  const requirement = getChoiceRequirement(choice);
  if (requirement <= 1) {
    return false;
  }
  if (isChoiceOptionSelected(choice, option)) {
    return false;
  }
  return getLocalChoiceCount(choice) >= requirement;
};

const valueExists = (val: any): boolean => {
  if (val === undefined || val === null) return false;
  if (typeof val === 'string') return val.length > 0;
  if (Array.isArray(val)) return val.length > 0;
  return true;
};

const hasLocalChoiceValue = (choice: any): boolean => {
  const key = getChoiceKey(choice);
  if (!key) return false;
  return valueExists(localChosen[key]);
};

const formatChoiceValue = (key: string, value: any): string => {
  const options = choiceOptionCache[key] ?? [];
  const toLabel = (val: any): string => {
    for (const opt of options) {
      if (isSameChoiceValue(opt.value, val)) {
        return opt.label;
      }
    }
    if (typeof val === 'string' || typeof val === 'number' || typeof val === 'boolean') {
      return String(val);
    }
    if (val === null || val === undefined) {
      return '—';
    }
    try {
      return JSON.stringify(val);
    } catch (e) {
      return String(val);
    }
  };

  if (Array.isArray(value)) {
    if (!value.length) return '—';
    return value.map((entry) => toLabel(entry)).join(', ');
  }

  return toLabel(value);
};

const appliedChoices = computed(() => {
  return Object.entries(chosenOptions)
    .map(([id, value]) => {
      const label = choiceMetadata[id]?.label ?? id;
      const displayValue = formatChoiceValue(id, value);
      return { id, label, displayValue };
    })
    .sort((a, b) => a.label.localeCompare(b.label));
});

const loadCatalog = async () => {
  const assignCatalog = (
    target: { value: CatalogEntry[] },
    payload: unknown,
    fallbackIds: string[]
  ) => {
    const normalized = normalizeCatalogEntries(payload);
    target.value = normalized.length ? normalized : fallbackCatalogEntries(fallbackIds);
  };

  try {
    const response = await $fetch('/api/catalog/classes').catch(() => null);
    assignCatalog(classes, response, ['mage']);
  } catch (error) {
    classes.value = fallbackCatalogEntries(['mage']);
  }

  try {
    const response = await $fetch('/api/catalog/races').catch(() => null);
    assignCatalog(races, response, ['humain', 'elfe']);
  } catch (error) {
    races.value = fallbackCatalogEntries(['humain', 'elfe']);
  }

  try {
    const response = await $fetch('/api/catalog/backgrounds').catch(() => null);
    assignCatalog(backgrounds, response, ['acolyte']);
  } catch (error) {
    backgrounds.value = fallbackCatalogEntries(['acolyte']);
  }

  if (!selectedClass.value && classes.value.length) selectedClass.value = classes.value[0].id;
  if (!selectedRace.value && races.value.length) selectedRace.value = races.value[0].id;
  if (!selectedBackground.value && backgrounds.value.length) selectedBackground.value = backgrounds.value[0].id;

};

// helper to create body and call preview endpoint
const sendPreview = async () => {
  loading.value = true;
  preview.value = null;
  rawText.value = '';
  try {
    const trimmedName = characterName.value.trim();
    const body = {
      selection: {
        class: selectedClass.value || null,
        race: selectedRace.value || null,
        background: selectedBackground.value || null,
        niveau: Number(niveau.value || 1),
        manual_features: [],
        chosenOptions: { ...chosenOptions }
      },
      baseCharacter: {
        name: trimmedName.length ? trimmedName : null,
        base_stats_before_race: { ...baseStats }
      }
    };

    const res = await $fetch('/api/creation/preview', {
      method: 'POST',
      body
    });

    preview.value = res;
    rawText.value = JSON.stringify(res, null, 2);
    // prepopulate localChosen for pending choices from server
    if (res?.pendingChoices && Array.isArray(res.pendingChoices)) {
      for (const [idx, pc] of (res.pendingChoices as any[]).entries()) {
        const key = getChoiceKey(pc, idx);
        registerChoiceMetadata(pc, key);
        const options = getChoiceOptions(pc);
        cacheChoiceOptions(key, options);
        if (!key) continue;
        if (key in chosenOptions) {
          const existing = chosenOptions[key];
          localChosen[key] = Array.isArray(existing) ? [...existing] : existing;
          continue;
        }
        if (!(key in localChosen)) {
          const requirement = getChoiceRequirement(pc);
          if (requirement > 1) {
            localChosen[key] = [];
          } else if (options.length === 1) {
            localChosen[key] = options[0].value;
          } else {
            localChosen[key] = null;
          }
        }
      }
    }
  } catch (err: any) {
    preview.value = {
      ok: false,
      errors: [{ type: 'network', message: String(err?.message ?? err) }]
    };
    rawText.value = String(err?.message ?? err);
  } finally {
    loading.value = false;
  }
};

const applyChoice = async (choice: any) => {
  // store chosen value(s) into chosenOptions and re-send preview
  const key = getChoiceKey(choice);
  if (!key) {
    // fallback: ignore
    alert('Choice has no ui_id/featureId — cannot apply from UI');
    return;
  }
  registerChoiceMetadata(choice, key);
  cacheChoiceOptions(key, getChoiceOptions(choice));

  const val = localChosen[key];
  if (!valueExists(val)) {
    alert('Aucune valeur sélectionnée');
    return;
  }
  // if choice.choose > 1 ensure array
  if (Number(choice.choose ?? 1) > 1) {
    chosenOptions[key] = Array.isArray(val) ? [...val] : [val];
  } else {
    chosenOptions[key] = Array.isArray(val) ? [...val] : val;
  }
  // re-request preview (server expects chosenOptions in selection)
  await sendPreview();
};

const resetChosenOptions = async () => {
  for (const k of Object.keys(chosenOptions)) {
    delete chosenOptions[k];
  }
  for (const k of Object.keys(localChosen)) {
    delete localChosen[k];
  }
  for (const k of Object.keys(choiceOptionCache)) {
    delete choiceOptionCache[k];
  }
  for (const k of Object.keys(choiceMetadata)) {
    delete choiceMetadata[k];
  }
  characterName.value = '';
  // optional: refresh preview without choices
  await sendPreview();
};

const resetChoiceById = async (id: string | number) => {
  if (id === null || id === undefined) return;
  const key = String(id);
  if (key in chosenOptions) {
    delete chosenOptions[key];
  }
  if (key in localChosen) {
    delete localChosen[key];
  }
  await sendPreview();
};

const resetChoice = async (choice: any) => {
  const key = getChoiceKey(choice);
  if (!key) return;
  await resetChoiceById(key);
};

const displayStats = computed(() => {
  // merge base_stats_before_race and final_stats if available
  const out: Record<string, any> = {};
  // base
  for (const k of Object.keys(baseStats)) out[k] = baseStats[k];
  // apply preview final_stats (if present and specific)
  try {
    const fs = preview.value?.previewCharacter?.final_stats ?? {};
    if (fs && typeof fs === 'object') {
      for (const kk of Object.keys(fs)) {
        out[kk] = fs[kk];
      }
    }
  } catch (e) { /* ignore */ }
  return out;
});

// initial load
loadCatalog();

>>>>>>> 5d0ad182
</script>

<style scoped>
/* minimal */
</style><|MERGE_RESOLUTION|>--- conflicted
+++ resolved
@@ -1,6 +1,5 @@
 <template>
   <div class="p-4 max-w-6xl mx-auto">
-<<<<<<< HEAD
     <div class="space-y-6">
       <!-- Sélections principales -->
       <section class="border rounded p-4 bg-white/80">
@@ -16,120 +15,6 @@
                 <p class="text-sm text-gray-600">Choisir une option obligatoire.</p>
               </div>
               <span class="text-xs uppercase tracking-wide text-gray-500">1 sélection</span>
-=======
-    <h2 class="text-2xl font-semibold mb-4">Création de personnage — Wizard (light)</h2>
-
-    <div
-      class="mt-6 grid gap-6 lg:grid-cols-[minmax(0,1.15fr)_minmax(0,0.85fr)] xl:grid-cols-[minmax(0,1.3fr)_minmax(0,1fr)]"
-    >
-      <div class="space-y-6">
-        <!-- Sélections -->
-        <section class="border rounded p-4 bg-white/80">
-          <div class="space-y-6">
-            <div
-              v-for="group in primarySelectionGroups"
-              :key="group.id"
-
-              class="border border-slate-200/70 rounded-xl p-4 bg-white shadow-sm"
-            >
-              <div class="flex items-center justify-between mb-3">
-                <div>
-                  <h3 class="text-lg font-semibold">{{ group.title }}</h3>
-                  <p class="text-sm text-gray-600">Choisir une option obligatoire.</p>
-                </div>
-                <span class="text-xs uppercase tracking-wide text-gray-500">1 sélection</span>
-              </div>
-
-              <div v-if="group.options.length" class="-mx-1 px-1">
-                <div
-                  class="grid grid-flow-col auto-cols-[minmax(18rem,1fr)] lg:auto-cols-[18rem] gap-4 overflow-x-auto pb-2 snap-x snap-mandatory"
-                >
-                  <button
-                    v-for="option in group.options"
-                    :key="option.id"
-                    type="button"
-
-                    class="snap-center w-full rounded-xl border border-slate-200 bg-white p-3 text-left shadow-sm transition focus:outline-none focus-visible:ring-2 focus-visible:ring-blue-500"
-
-                    :class="{
-                      'ring-2 ring-blue-500 border-blue-500 shadow-md': group.selected === option.id
-                    }"
-                    :aria-pressed="group.selected === option.id"
-                    @click="selectPrimaryOption(group.id, option.id)"
-                  >
-                    <div class="h-32 w-full overflow-hidden rounded-lg bg-slate-200">
-                      <img
-                        :src="option.image"
-                        :alt="`Illustration ${option.label}`"
-                        class="h-full w-full object-cover"
-                        loading="lazy"
-                      />
-                    </div>
-                    <div class="mt-3 space-y-3">
-                      <div>
-                        <div class="text-xs font-semibold uppercase tracking-wide text-gray-500">Nom</div>
-                        <div class="text-base font-medium text-slate-900">{{ option.label }}</div>
-                      </div>
-                      <div>
-                        <div class="text-xs font-semibold uppercase tracking-wide text-gray-500">Description</div>
-                        <p class="text-sm leading-snug text-gray-600 min-h-[3.5rem]">{{ option.description }}</p>
-                      </div>
-                    </div>
-                  </button>
-                </div>
-              </div>
-              <div v-else class="text-sm text-gray-500">Aucune option disponible pour l'instant.</div>
-
-              <div class="mt-3 text-sm text-gray-600">
-                Option sélectionnée :
-                <span class="font-medium">{{ getPrimarySelectedLabel(group) }}</span>
-              </div>
-            </div>
-
-            <div class="grid gap-3 md:grid-cols-2">
-              <div>
-                <label class="block text-sm font-medium mb-1">Niveau</label>
-                <input type="number" v-model.number="niveau" min="1" max="20" class="w-full border rounded p-2" />
-              </div>
-              <div>
-                <label class="block text-sm font-medium mb-1">Nom du personnage</label>
-                <input type="text" v-model="characterName" placeholder="Nom personnalisé" class="w-full border rounded p-2" />
-              </div>
-            </div>
-          </div>
-
-          <hr class="my-3" />
-
-          <!-- Base stats quick edit -->
-          <div class="grid grid-cols-3 md:grid-cols-6 gap-2">
-            <div v-for="(v,k) in baseStats" :key="k">
-              <label class="block text-xs text-gray-600">{{ k }}</label>
-              <input type="number" v-model.number="baseStats[k]" class="w-full border rounded p-1" />
-            </div>
-          </div>
-
-          <div class="mt-4 flex flex-wrap gap-2">
-            <button @click="sendPreview" :disabled="loading" class="px-3 py-2 rounded bg-blue-600 text-white">
-              {{ loading ? 'Prévisualisation...' : 'Prévisualiser' }}
-            </button>
-            <button @click="resetChosenOptions" class="px-3 py-2 rounded border">Réinitialiser choix</button>
-          </div>
-        </section>
-
-        <!-- Pending choices -->
-        <section v-if="preview && preview.pendingChoices && preview.pendingChoices.length" class="p-4 border rounded bg-white/80">
-      <h3 class="font-semibold mb-2">Choix à faire</h3>
-      <div
-        v-for="(choice, idx) in preview.pendingChoices"
-        :key="getChoiceKey(choice, idx) ?? idx"
-        class="mb-3 p-3 border rounded"
-      >
-        <div class="flex items-center justify-between mb-1">
-          <div>
-            <div class="font-medium">{{ getChoiceTitle(choice) }}</div>
-            <div class="text-sm text-gray-600">
-              Choisir {{ getChoiceRequirement(choice) }} / catégorie: {{ getChoiceCategoryLabel(choice) }}
->>>>>>> 5d0ad182
             </div>
 
             <div v-if="group.options.length" class="-mx-1 px-1">
@@ -158,21 +43,11 @@
                   <div class="mt-3 space-y-3">
                     <div>
                       <div class="text-xs font-semibold uppercase tracking-wide text-gray-500">Nom</div>
-<<<<<<< HEAD
                       <div class="text-base font-medium text-slate-900">{{ option.label }}</div>
                     </div>
                     <div>
                       <div class="text-xs font-semibold uppercase tracking-wide text-gray-500">Description</div>
                       <p class="text-sm leading-snug text-gray-600 min-h-[3.5rem]">{{ option.description }}</p>
-=======
-                      <div class="text-base font-medium text-slate-900">{{ opt.label }}</div>
-                    </div>
-                    <div>
-                      <div class="text-xs font-semibold uppercase tracking-wide text-gray-500">Description</div>
-                      <p class="text-sm leading-snug text-gray-600 min-h-[3.5rem]">
-                        {{ getChoiceOptionDescription(opt) }}
-                      </p>
->>>>>>> 5d0ad182
                     </div>
                   </div>
                 </button>
@@ -215,7 +90,6 @@
         </div>
       </section>
 
-<<<<<<< HEAD
       <!-- Choix pendants -->
       <section v-if="preview && preview.pendingChoices && preview.pendingChoices.length" class="p-4 border rounded bg-white/80">
         <h3 class="font-semibold mb-2">Choix à faire</h3>
@@ -330,256 +204,14 @@
           <pre class="whitespace-pre-wrap bg-slate-100 p-3 rounded text-sm overflow-auto" style="max-height:400px">{{ rawText }}</pre>
         </div>
       </section>
-=======
-        <!-- Applied choices overview -->
-        <section v-if="appliedChoices.length" class="p-4 border rounded bg-white/80">
-          <h3 class="font-semibold mb-2">Choix appliqués</h3>
-          <ul class="space-y-2">
-            <li
-              v-for="choice in appliedChoices"
-              :key="choice.id"
-              class="flex items-start justify-between gap-4 border rounded p-3 bg-white"
-            >
-              <div>
-                <div class="font-medium">{{ choice.label }}</div>
-                <div class="text-sm text-gray-600">{{ choice.displayValue }}</div>
-              </div>
-              <button @click="resetChoiceById(choice.id)" class="px-3 py-1 rounded border">Réinitialiser</button>
-            </li>
-          </ul>
-        </section>
-
-        <!-- Raw response debug -->
-        <section class="p-4 border rounded bg-white/80">
-          <button @click="showRaw = !showRaw" class="px-3 py-1 rounded border">
-            {{ showRaw ? 'Cacher Raw response (debug)' : 'Voir Raw response (debug)' }}
-          </button>
-          <div v-if="showRaw" class="mt-3">
-            <pre class="whitespace-pre-wrap bg-slate-100 p-3 rounded text-sm overflow-auto" style="max-height:400px">{{ rawText }}</pre>
-          </div>
-        </section>
-      </div>
-
-      <div class="space-y-6">
-        <!-- Preview area -->
-        <section v-if="preview" class="p-4 border rounded bg-white/80 space-y-4">
-          <div class="flex items-start justify-between">
-            <h3 class="text-lg font-semibold">Prévisualisation</h3>
-            <div class="text-sm text-gray-600">appliqués : {{ preview.appliedFeatures?.length ?? 0 }}</div>
-          </div>
-
-          <div class="rounded-xl border border-slate-200 bg-white p-4 shadow-sm">
-            <div class="flex flex-col gap-4 sm:flex-row">
-              <div class="sm:w-40">
-                <div class="aspect-[4/5] w-full overflow-hidden rounded-lg bg-slate-200">
-                  <img
-                    :src="previewPortrait"
-                    :alt="`Portrait ${displayCharacterName}`"
-                    class="h-full w-full object-cover"
-                  />
-                </div>
-              </div>
-              <div class="flex-1 space-y-4">
-                <div>
-                  <div class="text-xs uppercase tracking-wide text-gray-500">Nom du personnage</div>
-                  <div class="text-xl font-semibold text-slate-900">{{ displayCharacterName }}</div>
-                </div>
-                <div class="grid gap-3 sm:grid-cols-2">
-                  <article
-                    v-for="summary in identitySummary"
-                    :key="summary.id"
-                    class="rounded-lg border border-slate-200 bg-white p-3 shadow-sm"
-                  >
-                    <div class="mb-2 h-20 overflow-hidden rounded-md bg-slate-200">
-                      <img
-                        :src="summary.image"
-                        :alt="`Illustration ${summary.name}`"
-                        class="h-full w-full object-cover"
-                        loading="lazy"
-                      />
-                    </div>
-                    <div class="space-y-2">
-                      <div>
-                        <div class="text-xs uppercase tracking-wide text-gray-500">{{ summary.title }}</div>
-                        <div class="text-sm font-medium text-slate-900">{{ summary.name }}</div>
-                      </div>
-                      <p class="text-xs leading-snug text-gray-600 min-h-[3rem]">{{ summary.description }}</p>
-                    </div>
-                  </article>
-                </div>
-              </div>
-            </div>
-          </div>
-
-          <div class="grid grid-cols-1 gap-4 lg:grid-cols-2">
-            <!-- Left: stats & proficiencies -->
-            <div class="rounded-xl border border-slate-200 bg-white p-4 shadow-sm">
-              <h4 class="font-medium mb-2">Caractéristiques</h4>
-              <table class="w-full text-sm">
-                <tr v-for="(val, key) in displayStats" :key="key">
-                  <td class="pr-3 font-medium">{{ key }}</td>
-                  <td>{{ val }}</td>
-                </tr>
-              </table>
-
-              <hr class="my-2" />
-              <h4 class="font-medium">Compétences / Proficiencies</h4>
-              <ul class="list-disc ml-5 text-sm">
-                <li v-for="p in preview.previewCharacter?.proficiencies ?? []" :key="p">{{ p }}</li>
-                <li v-if="!(preview.previewCharacter?.proficiencies ?? []).length" class="text-gray-500">Aucune</li>
-              </ul>
-
-              <hr class="my-2" />
-              <h4 class="font-medium">Senses</h4>
-              <ul class="list-disc ml-5 text-sm">
-                <li v-for="s in preview.previewCharacter?.senses ?? []" :key="JSON.stringify(s)">{{ s.sense_type ? (s.sense_type + ' ' + (s.range??'') + (s.units?(' '+s.units):'')) : JSON.stringify(s) }}</li>
-                <li v-if="!(preview.previewCharacter?.senses ?? []).length" class="text-gray-500">Aucune</li>
-              </ul>
-            </div>
-
-            <!-- Right: spells / equipment / features -->
-            <div class="rounded-xl border border-slate-200 bg-white p-4 shadow-sm">
-              <h4 class="font-medium mb-2">Magie</h4>
-              <div v-if="preview.previewCharacter?.spellcasting">
-                <div class="text-sm">Ability: {{ preview.previewCharacter.spellcasting.ability ?? preview.previewCharacter.spellcasting?.meta?.ability ?? '—' }}</div>
-                <div class="text-sm">Spell save DC: {{ preview.previewCharacter.spellcasting?.meta?.spell_save_dc ?? preview.previewCharacter.spellcasting?.meta?.spell_save_dc ?? '—' }}</div>
-                <div class="text-sm">Spell attack mod: {{ preview.previewCharacter.spellcasting?.meta?.spell_attack_mod ?? '—' }}</div>
-                <div class="mt-2">
-                  <div class="font-medium">Slots</div>
-                  <div v-if="preview.previewCharacter.spellcasting.slots && Object.keys(preview.previewCharacter.spellcasting.slots).length">
-                    <div v-for="(num, lvl) in preview.previewCharacter.spellcasting.slots" :key="lvl" class="text-sm">{{ lvl }} : {{ num }}</div>
-                  </div>
-                  <div v-else class="text-sm text-gray-500">Aucun</div>
-                </div>
-
-                <div class="mt-2">
-                  <div class="font-medium">Sorts connus</div>
-                  <ul class="list-disc ml-5 text-sm">
-                    <li v-for="s in preview.previewCharacter.spellcasting.known ?? []" :key="s">{{ s }}</li>
-                    <li v-if="!(preview.previewCharacter.spellcasting.known ?? []).length" class="text-gray-500">Aucun</li>
-                  </ul>
-                </div>
-              </div>
-              <div v-else class="text-sm text-gray-500">Aucune capacité de lanceur de sorts détectée</div>
-
-              <hr class="my-2" />
-              <h4 class="font-medium">Équipement</h4>
-              <ul class="list-disc ml-5 text-sm">
-                <li v-for="e in preview.previewCharacter?.equipment ?? []" :key="JSON.stringify(e)">{{ e }}</li>
-                <li v-if="!(preview.previewCharacter?.equipment ?? []).length" class="text-gray-500">Aucun</li>
-              </ul>
-
-              <hr class="my-2" />
-              <h4 class="font-medium">Features appliqués</h4>
-              <ul class="list-disc ml-5 text-sm">
-                <li v-for="f in preview.appliedFeatures ?? []" :key="f">{{ f }}</li>
-                <li v-if="!(preview.appliedFeatures ?? []).length" class="text-gray-500">Aucun</li>
-              </ul>
-            </div>
-          </div>
-
-          <!-- Errors / unhandled effects -->
-          <div v-if="preview.errors && preview.errors.length" class="p-3 border rounded bg-red-50 text-sm text-red-700">
-            <div class="font-medium">Erreurs détectées</div>
-            <ul class="list-disc ml-5">
-              <li v-for="(e, i) in preview.errors" :key="i">{{ e.type }} — {{ e.message }}</li>
-            </ul>
-          </div>
-        </section>
-        <section v-else class="p-4 border rounded bg-white/60 text-sm text-gray-600">
-          Lancez une prévisualisation pour voir un aperçu détaillé du personnage.
-        </section>
-      </div>
->>>>>>> 5d0ad182
     </div>
   </div>
 </template>
 
 <script setup lang="ts">
-<<<<<<< HEAD
 import { onMounted } from 'vue';
 import { storeToRefs } from 'pinia';
 import { useBonomeCreationStore } from '@/stores/bonomeCreation';
-=======
-import { computed, reactive, ref } from 'vue';
-
-type CatalogEntry = {
-  id: string;
-  name: string;
-  description?: string | null;
-  image?: string | null;
-};
-
-type PrimaryCardOption = {
-  id: string;
-  label: string;
-  description: string;
-  image: string;
-};
-
-type PrimarySelectionGroup = {
-  id: 'class' | 'race' | 'background';
-  title: string;
-  options: PrimaryCardOption[];
-  selected: string;
-};
-
-type ChoiceOption = {
-  value: any;
-  label: string;
-  description?: string | null;
-  image?: string | null;
-};
-
-type IdentitySummaryEntry = {
-  id: PrimarySelectionGroup['id'];
-  title: string;
-  name: string;
-  description: string;
-  image: string;
-};
-
-const classes = ref<CatalogEntry[]>([]);
-const races = ref<CatalogEntry[]>([]);
-const backgrounds = ref<CatalogEntry[]>([]);
-
-const selectedClass = ref<string>('');
-const selectedRace = ref<string>('');
-const selectedBackground = ref<string>('');
-const niveau = ref<number>(1);
-const loading = ref(false);
-const characterName = ref<string>('');
-
-const TEXT_FIELDS = ['description', 'desc', 'summary', 'flavor', 'flavor_text', 'text'];
-const IMAGE_FIELDS = ['image', 'img', 'icon', 'art', 'avatar', 'illustration', 'picture', 'thumbnail'];
-const DEFAULT_CARD_DESCRIPTION = 'Aucune description disponible.';
-
-const pickFirstString = (values: Array<unknown>): string | null => {
-  for (const value of values) {
-    if (typeof value === 'string') {
-      const trimmed = value.trim();
-      if (trimmed.length) {
-        return trimmed;
-      }
-    }
-  }
-  return null;
-};
-
-const normalizeId = (value: unknown): string | null => {
-  if (value === null || value === undefined) {
-    return null;
-  }
-  const stringValue = String(value).trim();
-  if (!stringValue.length) {
-    return null;
-  }
-  const withoutJson = stringValue.replace(/\.json$/i, '');
-  const segments = withoutJson.split('/');
-  const candidate = segments[segments.length - 1]?.trim();
-  return candidate && candidate.length ? candidate : null;
-};
->>>>>>> 5d0ad182
 
 const creation = useBonomeCreationStore();
 
@@ -588,7 +220,6 @@
 
 const baseStats = creation.baseStats;
 
-<<<<<<< HEAD
 onMounted(() => {
   creation.initialize();
 });
@@ -608,713 +239,7 @@
 const handleChoiceOptionClick = creation.handleChoiceOptionClick;
 const isChoiceOptionDisabled = creation.isChoiceOptionDisabled;
 const hasLocalChoiceValue = creation.hasLocalChoiceValue;
-=======
-const ensureCardImage = (image: string | null | undefined, label: string): string => {
-  if (typeof image === 'string') {
-    const trimmed = image.trim();
-    if (trimmed.length) {
-      return trimmed;
-    }
-  }
-  return createCardPlaceholder(label);
-};
-
-const ensureDescription = (description: string | null | undefined, fallbackLabel: string, categoryLabel: string): string => {
-  if (typeof description === 'string') {
-    const trimmed = description.trim();
-    if (trimmed.length) {
-      return trimmed;
-    }
-  }
-  return `Sélectionnez ce ${categoryLabel.toLowerCase()} pour ${fallbackLabel}.`;
-};
-
-const normalizeCatalogEntries = (payload: unknown): CatalogEntry[] => {
-  if (!Array.isArray(payload)) {
-    return [];
-  }
-
-  const entries = new Map<string, CatalogEntry>();
-
-  payload.forEach((item, idx) => {
-    if (item && typeof item === 'object') {
-      const record = item as Record<string, any>;
-      const id =
-        normalizeId(record.id) ??
-        normalizeId(record.slug) ??
-        normalizeId(record.uid) ??
-        normalizeId(record.key) ??
-        normalizeId(record.value) ??
-        normalizeId(record.name) ??
-        `entry_${idx}`;
-      if (!id) {
-        return;
-      }
-
-      const name = pickFirstString([record.label, record.name, record.title, record.text]) ?? humanizeLabel(id);
-      const description = pickFirstString(TEXT_FIELDS.map((key) => record[key]));
-      const image = pickFirstString(IMAGE_FIELDS.map((key) => record[key]));
-
-      entries.set(id, {
-        id,
-        name,
-        description: description ?? null,
-        image: image ?? null
-      });
-      return;
-    }
-
-    const id = normalizeId(item);
-    if (!id) {
-      return;
-    }
-    if (!entries.has(id)) {
-      entries.set(id, {
-        id,
-        name: humanizeLabel(id),
-        description: null,
-        image: null
-      });
-    }
-  });
-
-  return Array.from(entries.values());
-};
-
-const fallbackCatalogEntries = (ids: string[]): CatalogEntry[] =>
-  ids.map((id) => ({
-    id,
-    name: humanizeLabel(id),
-    description: null,
-    image: null
-  }));
-
-const buildPrimaryOptions = (entries: CatalogEntry[], categoryLabel: string): PrimaryCardOption[] =>
-  entries.map((entry) => {
-    const label = entry.name?.trim().length ? entry.name.trim() : humanizeLabel(entry.id);
-    return {
-      id: entry.id,
-      label,
-      description: ensureDescription(entry.description ?? null, label, categoryLabel),
-      image: ensureCardImage(entry.image ?? null, label)
-    };
-  });
-
-const primarySelectionGroups = computed<PrimarySelectionGroup[]>(() => [
-  {
-    id: 'class',
-    title: 'Classe',
-    options: buildPrimaryOptions(classes.value, 'Classe'),
-    selected: selectedClass.value
-  },
-  {
-    id: 'race',
-    title: 'Race',
-    options: buildPrimaryOptions(races.value, 'Race'),
-    selected: selectedRace.value
-  },
-  {
-    id: 'background',
-    title: 'Historique',
-    options: buildPrimaryOptions(backgrounds.value, 'Historique'),
-    selected: selectedBackground.value
-  }
-]);
-
-const identitySummary = computed<IdentitySummaryEntry[]>(() =>
-  primarySelectionGroups.value.map((group) => {
-    const selected = group.options.find((option) => option.id === group.selected) ?? null;
-    const placeholderLabel = selected?.label ?? group.title;
-    return {
-      id: group.id,
-      title: group.title,
-      name: selected?.label ?? '—',
-      description: ensureDescription(selected?.description ?? null, placeholderLabel, group.title),
-      image: ensureCardImage(selected?.image ?? null, placeholderLabel)
-    };
-  })
-);
-
-const displayCharacterName = computed(() => {
-  const trimmed = characterName.value.trim();
-  if (trimmed.length) {
-    return trimmed;
-  }
-  const classEntry = identitySummary.value.find((entry) => entry.id === 'class');
-  if (classEntry && classEntry.name !== '—') {
-    return `${classEntry.name} sans nom`;
-  }
-  return 'Aventurier sans nom';
-});
-
-const previewPortrait = computed(() => createCardPlaceholder(displayCharacterName.value));
-
-const selectPrimaryOption = (
-  groupId: PrimarySelectionGroup['id'],
-  optionId: string | null | undefined
-) => {
-  if (!optionId) {
-    return;
-  }
-
-  const value = String(optionId);
-  if (!value.length) {
-    return;
-  }
-
-  if (groupId === 'class') {
-    selectedClass.value = value;
-    return;
-  }
-  if (groupId === 'race') {
-    selectedRace.value = value;
-    return;
-  }
-  if (groupId === 'background') {
-    selectedBackground.value = value;
-  }
-};
-
-const getPrimarySelectedLabel = (group: PrimarySelectionGroup): string => {
-  const found = group.options.find((option) => option.id === group.selected);
-  return found?.label ?? '—';
-
-};
-
-const baseStats = reactive({
-  strength: 8,
-  dexterity: 14,
-  constitution: 12,
-  intelligence: 16,
-  wisdom: 10,
-  charisma: 11
-});
-
-// preview response container
-const preview = ref<any | null>(null);
-const rawText = ref<string>('');
-const showRaw = ref(false);
-
-// chosenOptions: map ui_id -> value (string or array)
-const chosenOptions = reactive<Record<string, any>>({});
-// localChosen used for UI selection before applying
-const localChosen = reactive<Record<string, any>>({});
-// cache options & metadata for displaying applied choices later
-const choiceOptionCache = reactive<Record<string, ChoiceOption[]>>({});
-const choiceMetadata = reactive<Record<string, { label: string }>>({});
-
-const extractChoiceFrom = (choice: any): any[] => {
-  if (Array.isArray(choice?.from) && choice.from.length) {
-    return choice.from;
-  }
-  if (Array.isArray(choice?.payload?.from) && choice.payload.from.length) {
-    return choice.payload.from;
-  }
-  if (choice?.from && typeof choice.from === 'object') {
-    return Object.keys(choice.from);
-  }
-  if (choice?.payload?.from && typeof choice.payload.from === 'object') {
-    return Object.keys(choice.payload.from);
-  }
-  return [];
-};
-
-const extractChoiceLabels = (choice: any): Record<string, string> => {
-  const out: Record<string, string> = {};
-  const source = choice?.from_labels ?? choice?.payload?.from_labels ?? null;
-  if (!source) return out;
-
-  if (Array.isArray(source)) {
-    source.forEach((entry: any, idx: number) => {
-      if (entry && typeof entry === 'object') {
-        const id = entry.id ?? entry.value ?? entry.key ?? entry.uid ?? null;
-        const label = entry.label ?? entry.name ?? entry.title ?? entry.text ?? entry.value ?? entry.id ?? null;
-        if (id !== null && id !== undefined) {
-          out[String(id)] = String(label ?? id);
-        } else if (entry.label) {
-          out[String(idx)] = String(entry.label);
-        }
-      } else if (entry !== null && entry !== undefined) {
-        out[String(idx)] = String(entry);
-      }
-    });
-  } else if (typeof source === 'object') {
-    for (const [key, value] of Object.entries(source)) {
-      if (value !== null && value !== undefined) {
-        out[String(key)] = String(value as any);
-      }
-    }
-  }
-
-  return out;
-};
-
-const extractDescriptionFromValue = (value: any, fallbackLabel: string): string | null => {
-  if (!value || typeof value !== 'object') {
-    return null;
-  }
-
-  const record = value as Record<string, any>;
-  const description = pickFirstString(TEXT_FIELDS.map((key) => record[key]));
-  if (description) {
-    return description;
-  }
-
-  if (Array.isArray(record.entries)) {
-    const text = record.entries.find((entry: any) => typeof entry === 'string' && entry.trim().length);
-    if (typeof text === 'string') {
-      return text.trim();
-    }
-  }
-
-  if (typeof record.name === 'string') {
-    const trimmed = record.name.trim();
-
-    if (trimmed.length && trimmed.toLowerCase() !== fallbackLabel.toLowerCase()) {
-      return trimmed;
-    }
-  }
-  return null;
-};
-
-const extractImageFromValue = (value: any): string | null => {
-  if (!value || typeof value !== 'object') {
-    return null;
-  }
-  const record = value as Record<string, any>;
-  return pickFirstString(IMAGE_FIELDS.map((key) => record[key]));
-};
-
-const getChoiceOptions = (choice: any): ChoiceOption[] => {
-  const from = extractChoiceFrom(choice);
-  if (!from.length) return [];
-
-  const labels = extractChoiceLabels(choice);
-
-  return from.map((value: any, idx: number) => {
-    const key = typeof value === 'string' || typeof value === 'number' ? String(value) : String(idx);
-    let label = labels[key] ?? labels[String(idx)] ?? null;
-    if (!label && value && typeof value === 'object') {
-      label = value.label ?? value.name ?? value.title ?? null;
-    }
-    if (!label) {
-      label = typeof value === 'string' || typeof value === 'number' ? String(value) : JSON.stringify(value);
-    }
-    const description = extractDescriptionFromValue(value, label);
-    const image = extractImageFromValue(value);
-    return {
-      value,
-      label,
-      description: extractDescriptionFromValue(value, label),
-      image: extractImageFromValue(value)
-    };
-  });
-};
-
-const getChoiceRequirement = (choice: any): number => {
-  const raw = Number(
-    choice?.choose ??
-      choice?.payload?.choose ??
-      choice?.raw?.choose ??
-      choice?.raw?.payload?.choose ??
-      1
-  );
-  if (!Number.isFinite(raw) || raw <= 0) {
-    return 1;
-  }
-  return Math.max(1, Math.floor(raw));
-};
-
-const getChoiceTitle = (choice: any): string =>
-  pickFirstString([
-    choice?.raw?.payload?.source_label,
-    choice?.raw?.payload?.label,
-    choice?.raw?.payload?.title,
-    choice?.label,
-    choice?.title,
-    choice?.name,
-    choice?.type,
-    choice?.featureId,
-    choice?.ui_id
-  ]) ?? 'Choix';
-
-const getChoiceCategoryLabel = (choice: any): string =>
-  pickFirstString([
-    choice?.type,
-    choice?.raw?.type,
-    choice?.raw?.payload?.type,
-    choice?.category
-  ]) ?? '—';
-
-const getChoiceSourceLabel = (choice: any): string =>
-  pickFirstString([
-    choice?.raw?.source,
-    choice?.raw?.payload?.source,
-    choice?.source,
-    choice?.featureId
-  ]) ?? 'inconnue';
-
-const getChoiceOptionDescription = (option: ChoiceOption): string => {
-  if (typeof option.description === 'string') {
-    const trimmed = option.description.trim();
-    if (trimmed.length) {
-      return trimmed;
-    }
-  }
-
-  if (typeof option.value === 'string') {
-    const trimmed = option.value.trim();
-    if (trimmed.length) {
-      return trimmed;
-    }
-  }
-
-  if (typeof option.value === 'number' || typeof option.value === 'boolean') {
-    return String(option.value);
-  }
-
-  return option.label ? `Option disponible : ${option.label}` : DEFAULT_CARD_DESCRIPTION;
-};
-
-const getChoiceOptionImage = (option: ChoiceOption): string => ensureCardImage(option.image ?? null, option.label);
-
-const getChoiceKey = (choice: any, fallback?: string | number | null): string | null => {
-  const candidates = [choice?.ui_id, choice?.featureId, choice?.id, fallback];
-  for (const candidate of candidates) {
-    if (candidate !== undefined && candidate !== null && candidate !== '') {
-      return String(candidate);
-    }
-  }
-  const rawKey = choice?.ui_id ?? choice?.featureId ?? choice?.id ?? fallback;
-  if (rawKey === undefined || rawKey === null) return null;
-  return String(rawKey);
-};
-
-const registerChoiceMetadata = (choice: any, key: string | null) => {
-  if (!key) return;
-  const label =
-    choice?.raw?.payload?.source_label ??
-    choice?.raw?.payload?.label ??
-    choice?.raw?.payload?.title ??
-    choice?.raw?.payload?.name ??
-    choice?.type ??
-    choice?.featureId ??
-    choice?.ui_id ??
-    key;
-  choiceMetadata[key] = { label: String(label) };
-};
-
-const cacheChoiceOptions = (key: string | null, options: ChoiceOption[]) => {
-  if (!key) return;
-  choiceOptionCache[key] = options;
-};
-
-const isSameChoiceValue = (a: any, b: any): boolean => {
-  if (a === b) return true;
-  if (typeof a === 'object' && typeof b === 'object') {
-    try {
-      return JSON.stringify(a) === JSON.stringify(b);
-    } catch (e) {
-      return false;
-    }
-  }
-  return false;
-};
-
-const getLocalChoiceCount = (choice: any): number => {
-  const key = getChoiceKey(choice);
-  if (!key) return 0;
-  const current = localChosen[key];
-  if (Array.isArray(current)) {
-    return current.length;
-  }
-  return current === null || current === undefined || current === '' ? 0 : 1;
-};
-
-const isChoiceOptionSelected = (choice: any, option: ChoiceOption): boolean => {
-  const key = getChoiceKey(choice);
-  if (!key) return false;
-  const current = localChosen[key];
-  if (Array.isArray(current)) {
-    return current.some((entry) => isSameChoiceValue(entry, option.value));
-  }
-  return isSameChoiceValue(current, option.value);
-};
-
-const handleChoiceOptionClick = (choice: any, option: ChoiceOption) => {
-  const key = getChoiceKey(choice);
-  if (!key) return;
-
-  const requirement = getChoiceRequirement(choice);
-  if (requirement > 1) {
-    const current = Array.isArray(localChosen[key]) ? (localChosen[key] as any[]) : [];
-    const index = current.findIndex((entry) => isSameChoiceValue(entry, option.value));
-    if (index >= 0) {
-      localChosen[key] = [...current.slice(0, index), ...current.slice(index + 1)];
-      return;
-    }
-    if (current.length >= requirement) {
-      return;
-    }
-    localChosen[key] = [...current, option.value];
-    return;
-  }
-
-  if (isSameChoiceValue(localChosen[key], option.value)) {
-    localChosen[key] = null;
-  } else {
-    localChosen[key] = option.value;
-  }
-};
-
-const isChoiceOptionDisabled = (choice: any, option: ChoiceOption): boolean => {
-  const requirement = getChoiceRequirement(choice);
-  if (requirement <= 1) {
-    return false;
-  }
-  if (isChoiceOptionSelected(choice, option)) {
-    return false;
-  }
-  return getLocalChoiceCount(choice) >= requirement;
-};
-
-const valueExists = (val: any): boolean => {
-  if (val === undefined || val === null) return false;
-  if (typeof val === 'string') return val.length > 0;
-  if (Array.isArray(val)) return val.length > 0;
-  return true;
-};
-
-const hasLocalChoiceValue = (choice: any): boolean => {
-  const key = getChoiceKey(choice);
-  if (!key) return false;
-  return valueExists(localChosen[key]);
-};
-
-const formatChoiceValue = (key: string, value: any): string => {
-  const options = choiceOptionCache[key] ?? [];
-  const toLabel = (val: any): string => {
-    for (const opt of options) {
-      if (isSameChoiceValue(opt.value, val)) {
-        return opt.label;
-      }
-    }
-    if (typeof val === 'string' || typeof val === 'number' || typeof val === 'boolean') {
-      return String(val);
-    }
-    if (val === null || val === undefined) {
-      return '—';
-    }
-    try {
-      return JSON.stringify(val);
-    } catch (e) {
-      return String(val);
-    }
-  };
-
-  if (Array.isArray(value)) {
-    if (!value.length) return '—';
-    return value.map((entry) => toLabel(entry)).join(', ');
-  }
-
-  return toLabel(value);
-};
-
-const appliedChoices = computed(() => {
-  return Object.entries(chosenOptions)
-    .map(([id, value]) => {
-      const label = choiceMetadata[id]?.label ?? id;
-      const displayValue = formatChoiceValue(id, value);
-      return { id, label, displayValue };
-    })
-    .sort((a, b) => a.label.localeCompare(b.label));
-});
-
-const loadCatalog = async () => {
-  const assignCatalog = (
-    target: { value: CatalogEntry[] },
-    payload: unknown,
-    fallbackIds: string[]
-  ) => {
-    const normalized = normalizeCatalogEntries(payload);
-    target.value = normalized.length ? normalized : fallbackCatalogEntries(fallbackIds);
-  };
-
-  try {
-    const response = await $fetch('/api/catalog/classes').catch(() => null);
-    assignCatalog(classes, response, ['mage']);
-  } catch (error) {
-    classes.value = fallbackCatalogEntries(['mage']);
-  }
-
-  try {
-    const response = await $fetch('/api/catalog/races').catch(() => null);
-    assignCatalog(races, response, ['humain', 'elfe']);
-  } catch (error) {
-    races.value = fallbackCatalogEntries(['humain', 'elfe']);
-  }
-
-  try {
-    const response = await $fetch('/api/catalog/backgrounds').catch(() => null);
-    assignCatalog(backgrounds, response, ['acolyte']);
-  } catch (error) {
-    backgrounds.value = fallbackCatalogEntries(['acolyte']);
-  }
-
-  if (!selectedClass.value && classes.value.length) selectedClass.value = classes.value[0].id;
-  if (!selectedRace.value && races.value.length) selectedRace.value = races.value[0].id;
-  if (!selectedBackground.value && backgrounds.value.length) selectedBackground.value = backgrounds.value[0].id;
-
-};
-
-// helper to create body and call preview endpoint
-const sendPreview = async () => {
-  loading.value = true;
-  preview.value = null;
-  rawText.value = '';
-  try {
-    const trimmedName = characterName.value.trim();
-    const body = {
-      selection: {
-        class: selectedClass.value || null,
-        race: selectedRace.value || null,
-        background: selectedBackground.value || null,
-        niveau: Number(niveau.value || 1),
-        manual_features: [],
-        chosenOptions: { ...chosenOptions }
-      },
-      baseCharacter: {
-        name: trimmedName.length ? trimmedName : null,
-        base_stats_before_race: { ...baseStats }
-      }
-    };
-
-    const res = await $fetch('/api/creation/preview', {
-      method: 'POST',
-      body
-    });
-
-    preview.value = res;
-    rawText.value = JSON.stringify(res, null, 2);
-    // prepopulate localChosen for pending choices from server
-    if (res?.pendingChoices && Array.isArray(res.pendingChoices)) {
-      for (const [idx, pc] of (res.pendingChoices as any[]).entries()) {
-        const key = getChoiceKey(pc, idx);
-        registerChoiceMetadata(pc, key);
-        const options = getChoiceOptions(pc);
-        cacheChoiceOptions(key, options);
-        if (!key) continue;
-        if (key in chosenOptions) {
-          const existing = chosenOptions[key];
-          localChosen[key] = Array.isArray(existing) ? [...existing] : existing;
-          continue;
-        }
-        if (!(key in localChosen)) {
-          const requirement = getChoiceRequirement(pc);
-          if (requirement > 1) {
-            localChosen[key] = [];
-          } else if (options.length === 1) {
-            localChosen[key] = options[0].value;
-          } else {
-            localChosen[key] = null;
-          }
-        }
-      }
-    }
-  } catch (err: any) {
-    preview.value = {
-      ok: false,
-      errors: [{ type: 'network', message: String(err?.message ?? err) }]
-    };
-    rawText.value = String(err?.message ?? err);
-  } finally {
-    loading.value = false;
-  }
-};
-
-const applyChoice = async (choice: any) => {
-  // store chosen value(s) into chosenOptions and re-send preview
-  const key = getChoiceKey(choice);
-  if (!key) {
-    // fallback: ignore
-    alert('Choice has no ui_id/featureId — cannot apply from UI');
-    return;
-  }
-  registerChoiceMetadata(choice, key);
-  cacheChoiceOptions(key, getChoiceOptions(choice));
-
-  const val = localChosen[key];
-  if (!valueExists(val)) {
-    alert('Aucune valeur sélectionnée');
-    return;
-  }
-  // if choice.choose > 1 ensure array
-  if (Number(choice.choose ?? 1) > 1) {
-    chosenOptions[key] = Array.isArray(val) ? [...val] : [val];
-  } else {
-    chosenOptions[key] = Array.isArray(val) ? [...val] : val;
-  }
-  // re-request preview (server expects chosenOptions in selection)
-  await sendPreview();
-};
-
-const resetChosenOptions = async () => {
-  for (const k of Object.keys(chosenOptions)) {
-    delete chosenOptions[k];
-  }
-  for (const k of Object.keys(localChosen)) {
-    delete localChosen[k];
-  }
-  for (const k of Object.keys(choiceOptionCache)) {
-    delete choiceOptionCache[k];
-  }
-  for (const k of Object.keys(choiceMetadata)) {
-    delete choiceMetadata[k];
-  }
-  characterName.value = '';
-  // optional: refresh preview without choices
-  await sendPreview();
-};
-
-const resetChoiceById = async (id: string | number) => {
-  if (id === null || id === undefined) return;
-  const key = String(id);
-  if (key in chosenOptions) {
-    delete chosenOptions[key];
-  }
-  if (key in localChosen) {
-    delete localChosen[key];
-  }
-  await sendPreview();
-};
-
-const resetChoice = async (choice: any) => {
-  const key = getChoiceKey(choice);
-  if (!key) return;
-  await resetChoiceById(key);
-};
-
-const displayStats = computed(() => {
-  // merge base_stats_before_race and final_stats if available
-  const out: Record<string, any> = {};
-  // base
-  for (const k of Object.keys(baseStats)) out[k] = baseStats[k];
-  // apply preview final_stats (if present and specific)
-  try {
-    const fs = preview.value?.previewCharacter?.final_stats ?? {};
-    if (fs && typeof fs === 'object') {
-      for (const kk of Object.keys(fs)) {
-        out[kk] = fs[kk];
-      }
-    }
-  } catch (e) { /* ignore */ }
-  return out;
-});
-
-// initial load
-loadCatalog();
-
->>>>>>> 5d0ad182
+
 </script>
 
 <style scoped>
